var exec = require('child_process').exec
var fs = require('fs')
var path = require('path')

var area = require('@mapbox/geojson-area')
var geojsonhint = require('@mapbox/geojsonhint')
var bbox = require('@turf/bbox').default
var helpers = require('@turf/helpers')
var multiPolygon = helpers.multiPolygon
var polygon = helpers.polygon
var asynclib = require('async')
var https = require('follow-redirects').https
var jsts = require('jsts')
var rimraf = require('rimraf')
var overpass = require('query-overpass')
var yargs = require('yargs')

const FeatureWriterStream = require('./util/featureWriterStream')
const ProgressStats = require('./util/progressStats')

var osmBoundarySources = require('./osmBoundarySources.json')
var zoneCfg = require('./timezones.json')
var expectedZoneOverlaps = require('./expectedZoneOverlaps.json')

const fiveYearsAgo = (new Date()).getFullYear()

const argv = yargs
  .option('cutoff_years', {
    description: 'Generate additional release files for timezones with the same data after a certain cutoff year.',
    default: [fiveYearsAgo],
    type: 'array'
  })
  .option('dist_dir', {
    description: 'Set the dist location, for the generated release files',
    default: './dist',
    type: 'string'
  })
  .option('downloads_dir', {
    description: 'Set the download location for features from OpenStreetMap',
    default: './downloads',
    type: 'string'
  })
  .option('excluded_zones', {
    description: 'Exclude specified zones',
    type: 'array'
  })
  .option('included_zones', {
    description: 'Include specified zones',
    type: 'array'
  })
  .option('skip_analyze_diffs', {
    description: 'Skip analysis of diffs between versions',
    type: 'boolean'
  })
  .option('skip_analyze_osm_tz_diffs', {
    description: 'Skip analysis of diffs between timezone-boundary-builder output and raw OSM timezone relations',
    type: 'boolean'
  })
  .option('skip_shapefile', {
    description: 'Skip shapefile creation',
    type: 'boolean'
  })
  .option('skip_validation', {
    description: 'Skip validation',
    type: 'boolean'
  })
  .option('skip_zip', {
    description: 'Skip zip creation',
    type: 'boolean'
  })
  .option('working_dir', {
    description: 'Set the working files location for temporary / intermediate files',
    default: './working',
    type: 'string'
  })
  .help()
  .strict()
  .alias('help', 'h')
  .argv

// Resolve the arguments with paths so relative paths become absolute.
const downloadsDir = path.resolve(argv.downloads_dir)
const distDir = path.resolve(argv.dist_dir)
const workingDir = path.resolve(argv.working_dir)

// allow building of only a specified zones
let includedZones = []
let excludedZones = []
if (argv.included_zones || argv.excluded_zones) {
  if (argv.included_zones) {
    const newZoneCfg = {}
    includedZones = argv.included_zones
    includedZones.forEach((zoneName) => {
      newZoneCfg[zoneName] = zoneCfg[zoneName]
    })
    zoneCfg = newZoneCfg
  }
  if (argv.excluded_zones) {
    const newZoneCfg = {}
    excludedZones = argv.excluded_zones
    Object.keys(zoneCfg).forEach((zoneName) => {
      if (!excludedZones.includes(zoneName)) {
        newZoneCfg[zoneName] = zoneCfg[zoneName]
      }
    })
    zoneCfg = newZoneCfg
  }

  // filter out unneccessary downloads
  var newOsmBoundarySources = {}
  Object.keys(zoneCfg).forEach((zoneName) => {
    zoneCfg[zoneName].forEach((op) => {
      if (op.source === 'overpass') {
        newOsmBoundarySources[op.id] = osmBoundarySources[op.id]
      }
    })
  })

  osmBoundarySources = newOsmBoundarySources
}

var geoJsonReader = new jsts.io.GeoJSONReader()
var geoJsonWriter = new jsts.io.GeoJSONWriter()
var precisionModel = new jsts.geom.PrecisionModel(1000000)
var precisionReducer = new jsts.precision.GeometryPrecisionReducer(precisionModel)
var finalZones = {}
var lastReleaseJSONfile
var minRequestGap = 8
var curRequestGap = 8
const bufferDistance = 0.01

var safeMkdir = function (dirname, callback) {
  fs.mkdir(dirname, function (err) {
    if (err && err.code === 'EEXIST') {
      callback()
    } else {
      callback(err)
    }
  })
}

var debugGeo = function (
  op,
  a,
  b,
  reducePrecision,
  bufferAfterPrecisionReduction
) {
  var result

  if (reducePrecision) {
    a = precisionReducer.reduce(a)
    b = precisionReducer.reduce(b)
  }

  try {
    switch (op) {
      case 'union':
        result = a.union(b)
        break
      case 'intersection':
        result = a.intersection(b)
        break
      case 'intersects':
        result = a.intersects(b)
        break
      case 'diff':
        result = a.difference(b)
        break
      default:
        var err = new Error('invalid op: ' + op)
        throw err
    }
  } catch (e) {
    if (e.name === 'TopologyException') {
      if (reducePrecision) {
        if (bufferAfterPrecisionReduction) {
          console.log('Encountered TopologyException, retry with buffer increase')
          return debugGeo(
            op,
            a.buffer(bufferDistance),
            b.buffer(bufferDistance),
            true,
            bufferAfterPrecisionReduction
          )
        } else {
          throw new Error('Encountered TopologyException after reducing precision')
        }
      } else {
        console.log('Encountered TopologyException, retry with GeometryPrecisionReducer')
        return debugGeo(op, a, b, true, bufferAfterPrecisionReduction)
      }
    }
    console.log('op err')
    console.log(e)
    console.log(e.stack)
    fs.writeFileSync('debug_' + op + '_a.json', JSON.stringify(geoJsonWriter.write(a)))
    fs.writeFileSync('debug_' + op + '_b.json', JSON.stringify(geoJsonWriter.write(b)))
    throw e
  }

  return result
}

var fetchIfNeeded = function (file, superCallback, downloadCallback, fetchFn) {
  // check for file that got downloaded
  fs.stat(file, function (err) {
    if (!err) {
      // file found, skip download steps
      return superCallback()
    }
    // check for manual file that got fixed and needs validation
    var fixedFile = file.replace('.json', '_fixed.json')
    fs.stat(fixedFile, function (err) {
      if (!err) {
        // file found, return fixed file
        return downloadCallback(null, require(fixedFile))
      }
      // no manual fixed file found, download from overpass
      fetchFn()
    })
  })
}

var geoJsonToGeom = function (geoJson) {
  try {
    return geoJsonReader.read(JSON.stringify(geoJson))
  } catch (e) {
    console.error('error converting geojson to geometry')
    fs.writeFileSync('debug_geojson_read_error.json', JSON.stringify(geoJson))
    throw e
  }
}

var geomToGeoJson = function (geom) {
  return geoJsonWriter.write(geom)
}

var geomToGeoJsonString = function (geom) {
  return JSON.stringify(geoJsonWriter.write(geom))
}

const downloadProgress = new ProgressStats(
  'Downloading',
  Object.keys(osmBoundarySources).length
)

const downloadOSMZoneProgress = new ProgressStats(
  'Downloading OSM Zone',
  Object.keys(zoneCfg).length
)

/**
 * Download something from overpass and convert it into GeoJSON.
 *
 * @param  {string} queryName  Name of the query (for debugging purposes)
 * @param  {object} overpassConfig Config used to build overpass query
 * @param  {string} filename  Filename to save result to
 * @param  {function} overpassDownloadCallback  The callback to call when done
 */
function downloadFromOverpass (
  queryName,
  overpassConfig,
  filename,
  overpassDownloadCallback
) {
  var query = '[out:json][timeout:60];('
  if (overpassConfig.way) {
    query += 'way'
  } else {
    query += 'relation'
  }

  var queryKeys = Object.keys(overpassConfig)

  for (var i = queryKeys.length - 1; i >= 0; i--) {
    var k = queryKeys[i]
    if (k === 'way') continue
    var v = overpassConfig[k]

    query += '["' + k + '"="' + v + '"]'
  }

  query += ';);out body;>;out meta qt;'

  // query-overpass sometimes makes duplicate callbacks, so keep track of the callbacks and
  // only do a next action once.
  let curOverpassQueryAttempt = 0
  const overpassAttempts = {}

  // query-overpass sometimes makes duplicate callbacks, so keep track of the callbacks and
  // only do a next action once.
  let curOverpassQueryAttempt = 0
  const overpassAttempts = {}

  asynclib.auto({
    fetchFromOverpassIfNeeded: function (cb) {
      console.log('downloading from overpass')
<<<<<<< HEAD
      fetchIfNeeded(filename, overpassDownloadCallback, cb, function () {
=======
      fetchIfNeeded(boundaryFilename, boundaryCallback, cb, function () {
>>>>>>> 32cc8693
        const overpassResponseHandler = function (err, data, overpassAttempt) {
          if (overpassAttempts[overpassAttempt]) {
            // Skip duplicate callback
            return
          }
          overpassAttempts[overpassAttempt] = true
          if (err) {
            console.log(err)
            console.log('Increasing overpass request gap')
            curRequestGap *= 2
            makeQuery()
          } else {
            console.log('Success, decreasing overpass request gap')
            curRequestGap = Math.max(minRequestGap, curRequestGap / 2)
            cb(null, data)
          }
        }
        const makeQuery = function () {
          console.log('waiting ' + curRequestGap + ' seconds')
          setTimeout(function () {
            curOverpassQueryAttempt++
            overpass(
              query, 
              (err, data) => overpassResponseHandler(err, data, curOverpassQueryAttempt), 
              { flatProperties: true }
            )
          }, curRequestGap * 1000)
        }
        makeQuery()
      })
    },
    validateOverpassResult: ['fetchFromOverpassIfNeeded', function (results, cb) {
      var data = results.fetchFromOverpassIfNeeded
      if (!data.features) {
        var err = new Error(`Invalid geojson from overpass for query: ${queryName}`)
        return cb(err)
      }
      if (data.features.length === 0) {
        console.error('No data for the following query:')
        console.error(query)
        console.error('To read more about this error, please visit https://git.io/vxKQL')
        return cb(new Error('No data found for from overpass query'))
      }
      cb()
    }],
    saveSingleMultiPolygon: ['validateOverpassResult', function (results, cb) {
      var data = results.fetchFromOverpassIfNeeded
      var combined

      // union all multi-polygons / polygons into one
      for (var i = data.features.length - 1; i >= 0; i--) {
        var curOsmGeom = data.features[i].geometry
        const curOsmProps = data.features[i].properties
        if (
          (curOsmGeom.type === 'Polygon' || curOsmGeom.type === 'MultiPolygon') &&
          curOsmProps.type === 'boundary' // need to make sure enclaves aren't unioned
        ) {
          console.log('combining border')
          let errors = geojsonhint.hint(curOsmGeom)
          if (errors && errors.length > 0) {
            const stringifiedGeojson = JSON.stringify(curOsmGeom, null, 2)
            errors = geojsonhint.hint(stringifiedGeojson)
            console.error('Invalid geojson received in Overpass Result')
            console.error('Overpass query: ' + query)
            const problemFilename = `${queryName}_convert_to_geom_error.json`
            fs.writeFileSync(problemFilename, stringifiedGeojson)
            console.error('saved problem file to ' + problemFilename)
            console.error('To read more about this error, please visit https://git.io/vxKQq')
            return cb(errors)
          }
          try {
            var curGeom = geoJsonToGeom(curOsmGeom)
          } catch (e) {
            console.error('error converting overpass result to geojson')
            console.error(e)

            fs.writeFileSync(
              `${queryName}_convert_to_geom_error-all-features.json`,
              JSON.stringify(data)
            )
            return cb(e)
          }
          if (!combined) {
            combined = curGeom
          } else {
            combined = debugGeo('union', curGeom, combined)
          }
        }
      }
      try {
        fs.writeFile(filename, geomToGeoJsonString(combined), cb)
      } catch (e) {
        console.error('error writing combined border to geojson')
        fs.writeFileSync(
          queryName + '_combined_border_convert_to_geom_error.json',
          JSON.stringify(data)
        )
        return cb(e)
      }
    }]
  }, overpassDownloadCallback)
}

var downloadOsmBoundary = function (boundaryId, boundaryCallback) {
  const boundaryFilename = downloadsDir + '/' + boundaryId + '.json'

  downloadProgress.beginTask(`getting data for ${boundaryId}`, true)

  downloadFromOverpass(
    boundaryId,
    osmBoundarySources[boundaryId],
    boundaryFilename,
    boundaryCallback
  )
}

function downloadOsmTimezoneBoundary (tzId, boundaryCallback) {
  const tzBoundayName = `${tzId.replaceAll('/', '-')}-tz`
  const boundaryFilename = downloadsDir + '/' + tzBoundayName + '.json'

  downloadOSMZoneProgress.beginTask(`getting data for ${tzBoundayName}`, true)

  downloadFromOverpass(
    tzBoundayName,
    { timezone: tzId },
    boundaryFilename,
    err => {
      if (err) {
        // assume no data or unparseable data, write a null island
        fs.writeFile(
          boundaryFilename, 
          JSON.stringify(
            {
              type:"Polygon",
              coordinates:[[[-.1,-.1],[.1,-.1],[.1,.1],[-.1,.1],[-.1,-.1]]]
            }
          ), 
          boundaryCallback
        )
      } else {
        boundaryCallback()
      }
    }
  )
}

var getFinalTzOutputFilename = function (tzid) {
  return workingDir + '/' + tzid.replace(/\//g, '__') + '.json'
}

/**
 * Get the geometry of the requested source data
 *
 * @return {Object} geom  The geometry of the source
 * @param {Object} source  An object representing the data source
 *   must have `source` key and then either:
 *     - `id` if from a file
 *     - `id` if from a file
 */
var getDataSource = function (source) {
  var geoJson
  if (source.source === 'overpass') {
    geoJson = require(downloadsDir + '/' + source.id + '.json')
  } else if (source.source === 'manual-polygon') {
    geoJson = polygon(source.data).geometry
  } else if (source.source === 'manual-multipolygon') {
    geoJson = multiPolygon(source.data).geometry
  } else if (source.source === 'final') {
    geoJson = require(getFinalTzOutputFilename(source.id))
  } else {
    var err = new Error('unknown source: ' + source.source)
    throw err
  }
  return geoJsonToGeom(geoJson)
}

/**
 * Post process created timezone boundary.
 * - remove small holes and exclaves
 * - reduce geometry precision
 *
 * @param  {Geometry} geom  The jsts geometry of the timezone
 * @param  {boolean} returnAsObject if true, return as object, otherwise return stringified
 * @return {Object|String}         geojson as object or stringified
 */
var postProcessZone = function (geom, returnAsObject) {
  // reduce precision of geometry
  const geojson = geomToGeoJson(precisionReducer.reduce(geom))

  // iterate through all polygons
  const filteredPolygons = []
  let allPolygons = geojson.coordinates
  if (geojson.type === 'Polygon') {
    allPolygons = [geojson.coordinates]
  }

  allPolygons.forEach((curPolygon, idx) => {
    // remove any polygon with very small area
    const polygonFeature = polygon(curPolygon)
    const polygonArea = area.geometry(polygonFeature.geometry)

    if (polygonArea < 1) return

    // find all holes
    const filteredLinearRings = []

    curPolygon.forEach((curLinearRing, lrIdx) => {
      if (lrIdx === 0) {
        // always keep first linearRing
        filteredLinearRings.push(curLinearRing)
      } else {
        const polygonFromLinearRing = polygon([curLinearRing])
        const linearRingArea = area.geometry(polygonFromLinearRing.geometry)

        // only include holes with relevant area
        if (linearRingArea > 1) {
          filteredLinearRings.push(curLinearRing)
        }
      }
    })

    filteredPolygons.push(filteredLinearRings)
  })

  // recompile to geojson string
  const newGeojson = {
    type: geojson.type
  }

  if (geojson.type === 'Polygon') {
    newGeojson.coordinates = filteredPolygons[0]
  } else {
    newGeojson.coordinates = filteredPolygons
  }

  return returnAsObject ? newGeojson : JSON.stringify(newGeojson)
}

const buildingProgress = new ProgressStats(
  'Building',
  Object.keys(zoneCfg).length
)

var makeTimezoneBoundary = function (tzid, callback) {
  buildingProgress.beginTask(`makeTimezoneBoundary for ${tzid}`, true)

  var ops = zoneCfg[tzid]
  var geom

  asynclib.eachSeries(ops, function (task, cb) {
    var taskData = getDataSource(task)
    console.log('-', task.op, task.id)
    if (task.op === 'init') {
      geom = taskData
    } else if (task.op === 'intersect') {
      geom = debugGeo('intersection', geom, taskData)
    } else if (task.op === 'difference') {
      geom = debugGeo('diff', geom, taskData)
    } else if (task.op === 'difference-reverse-order') {
      geom = debugGeo('diff', taskData, geom)
    } else if (task.op === 'union') {
      geom = debugGeo('union', geom, taskData)
    } else {
      var err = new Error('unknown op: ' + task.op)
      return cb(err)
    }
    cb()
  },
  function (err) {
    if (err) { return callback(err) }
    fs.writeFile(getFinalTzOutputFilename(tzid),
      postProcessZone(geom),
      callback)
  })
}

var loadFinalZonesIntoMemory = function () {
  console.log('load zones into memory')
  var zones = Object.keys(zoneCfg)
  var tzid

  for (var i = 0; i < zones.length; i++) {
    tzid = zones[i]
    finalZones[tzid] = getDataSource({ source: 'final', id: tzid })
  }
}

var roundDownToTenth = function (n) {
  return Math.floor(n * 10) / 10
}

var roundUpToTenth = function (n) {
  return Math.ceil(n * 10) / 10
}

var formatBounds = function (bounds) {
  let boundsStr = '['
  boundsStr += roundDownToTenth(bounds[0]) + ', '
  boundsStr += roundDownToTenth(bounds[1]) + ', '
  boundsStr += roundUpToTenth(bounds[2]) + ', '
  boundsStr += roundUpToTenth(bounds[3]) + ']'
  return boundsStr
}

var validateTimezoneBoundaries = function () {
  const numZones = Object.keys(zoneCfg).length
  const validationProgress = new ProgressStats(
    'Validation',
    numZones * (numZones + 1) / 2
  )

  console.log('do validation... this may take a few minutes')
  var allZonesOk = true
  var zones = Object.keys(zoneCfg)
  var lastPct = 0
  var compareTzid, tzid, zoneGeom

  for (var i = 0; i < zones.length; i++) {
    tzid = zones[i]
    zoneGeom = finalZones[tzid]

    for (var j = i + 1; j < zones.length; j++) {
      const curPct = Math.floor(validationProgress.getPercentage())
      if (curPct % 10 === 0 && curPct !== lastPct) {
        validationProgress.printStats('Validating zones', true)
        lastPct = curPct
      }
      compareTzid = zones[j]

      var compareZoneGeom = finalZones[compareTzid]

      var intersects = false
      try {
        intersects = debugGeo('intersects', zoneGeom, compareZoneGeom)
      } catch (e) {
        console.warn('warning, encountered intersection error with zone ' + tzid + ' and ' + compareTzid)
      }
      if (intersects) {
        var intersectedGeom = debugGeo('intersection', zoneGeom, compareZoneGeom)
        var intersectedArea = intersectedGeom.getArea()

        if (intersectedArea > 0.0001) {
          // check if the intersected area(s) are one of the expected areas of overlap
          const allowedOverlapBounds = expectedZoneOverlaps[`${tzid}-${compareTzid}`] || expectedZoneOverlaps[`${compareTzid}-${tzid}`]
          const overlapsGeoJson = geoJsonWriter.write(intersectedGeom)

          // these zones are allowed to overlap in certain places, make sure the
          // found overlap(s) all fit within the expected areas of overlap
          if (allowedOverlapBounds) {
            // if the overlaps are a multipolygon, make sure each individual
            // polygon of overlap fits within at least one of the expected
            // overlaps
            let overlapsPolygons
            switch (overlapsGeoJson.type) {
              case 'MultiPolygon':
                overlapsPolygons = overlapsGeoJson.coordinates.map(
                  polygonCoords => ({
                    coordinates: polygonCoords,
                    type: 'Polygon'
                  })
                )
                break
              case 'Polygon':
                overlapsPolygons = [overlapsGeoJson]
                break
              case 'GeometryCollection':
                overlapsPolygons = []
                overlapsGeoJson.geometries.forEach(geom => {
                  if (geom.type === 'Polygon') {
                    overlapsPolygons.push(geom)
                  } else if (geom.type === 'MultiPolygon') {
                    geom.coordinates.forEach(polygonCoords => {
                      overlapsPolygons.push({
                        coordinates: polygonCoords,
                        type: 'Polygon'
                      })
                    })
                  }
                })
                break
              default:
                console.error('unexpected geojson overlap type')
                console.log(overlapsGeoJson)
                break
            }

            let allOverlapsOk = true
            overlapsPolygons.forEach((polygon, idx) => {
              const bounds = bbox(polygon)
              const polygonArea = area.geometry(polygon)
              if (
                polygonArea > 10 && // ignore small polygons
                !allowedOverlapBounds.some(allowedBounds =>
                  allowedBounds.bounds[0] <= bounds[0] && // minX
                    allowedBounds.bounds[1] <= bounds[1] && // minY
                    allowedBounds.bounds[2] >= bounds[2] && // maxX
                    allowedBounds.bounds[3] >= bounds[3] // maxY
                )
              ) {
                console.error(`Unexpected intersection (${polygonArea} area) with bounds: ${formatBounds(bounds)}`)
                allOverlapsOk = false
              }
            })

            if (allOverlapsOk) continue
          }

          // at least one unexpected overlap found, output an error and write debug file
          console.error('Validation error: ' + tzid + ' intersects ' + compareTzid + ' area: ' + intersectedArea)
          const debugFilename = tzid.replace(/\//g, '-') + '-' + compareTzid.replace(/\//g, '-') + '-overlap.json'
          fs.writeFileSync(
            debugFilename,
            JSON.stringify(overlapsGeoJson)
          )
          console.error('wrote overlap area as file ' + debugFilename)
          console.error('To read more about this error, please visit https://git.io/vx6nx')
          allZonesOk = false
        }
      }
      validationProgress.logNext()
    }
  }

  return allZonesOk ? null : 'Zone validation unsuccessful'
}

let oceanZoneBoundaries
let oceanZones = [
  { tzid: 'Etc/GMT-12', left: 172.5, right: 180 },
  { tzid: 'Etc/GMT-11', left: 157.5, right: 172.5 },
  { tzid: 'Etc/GMT-10', left: 142.5, right: 157.5 },
  { tzid: 'Etc/GMT-9', left: 127.5, right: 142.5 },
  { tzid: 'Etc/GMT-8', left: 112.5, right: 127.5 },
  { tzid: 'Etc/GMT-7', left: 97.5, right: 112.5 },
  { tzid: 'Etc/GMT-6', left: 82.5, right: 97.5 },
  { tzid: 'Etc/GMT-5', left: 67.5, right: 82.5 },
  { tzid: 'Etc/GMT-4', left: 52.5, right: 67.5 },
  { tzid: 'Etc/GMT-3', left: 37.5, right: 52.5 },
  { tzid: 'Etc/GMT-2', left: 22.5, right: 37.5 },
  { tzid: 'Etc/GMT-1', left: 7.5, right: 22.5 },
  { tzid: 'Etc/GMT', left: -7.5, right: 7.5 },
  { tzid: 'Etc/GMT+1', left: -22.5, right: -7.5 },
  { tzid: 'Etc/GMT+2', left: -37.5, right: -22.5 },
  { tzid: 'Etc/GMT+3', left: -52.5, right: -37.5 },
  { tzid: 'Etc/GMT+4', left: -67.5, right: -52.5 },
  { tzid: 'Etc/GMT+5', left: -82.5, right: -67.5 },
  { tzid: 'Etc/GMT+6', left: -97.5, right: -82.5 },
  { tzid: 'Etc/GMT+7', left: -112.5, right: -97.5 },
  { tzid: 'Etc/GMT+8', left: -127.5, right: -112.5 },
  { tzid: 'Etc/GMT+9', left: -142.5, right: -127.5 },
  { tzid: 'Etc/GMT+10', left: -157.5, right: -142.5 },
  { tzid: 'Etc/GMT+11', left: -172.5, right: -157.5 },
  { tzid: 'Etc/GMT+12', left: -180, right: -172.5 }
]

if (includedZones.length > 0) {
  oceanZones = oceanZones.filter(oceanZone => includedZones.indexOf(oceanZone) > -1)
}
if (excludedZones.length > 0) {
  oceanZones = oceanZones.filter(oceanZone => excludedZones.indexOf(oceanZone) === -1)
}

var addOceans = function (callback) {
  console.log('adding ocean boundaries')
  const zones = Object.keys(zoneCfg)

  const oceanProgress = new ProgressStats(
    'Oceans',
    oceanZones.length
  )

  oceanZoneBoundaries = oceanZones.map(zone => {
    oceanProgress.beginTask(zone.tzid, true)
    const geoJson = polygon([[
      [zone.left, 90],
      [zone.left, -90],
      [zone.right, -90],
      [zone.right, 90],
      [zone.left, 90]
    ]]).geometry

    let geom = geoJsonToGeom(geoJson)

    // diff against every zone
    zones.forEach(finalZone => {
      geom = debugGeo('diff', geom, finalZones[finalZone])
    })

    return {
      geom: postProcessZone(geom, true),
      tzid: zone.tzid
    }
  })

  callback()
}

var combineAndWriteZones = function (callback) {
  const regularWriter = new FeatureWriterStream(workingDir + '/combined.json')
  const oceanWriter = new FeatureWriterStream(workingDir + '/combined-with-oceans.json')
  var zones = Object.keys(zoneCfg)

  zones.forEach(zoneName => {
    const feature = {
      type: 'Feature',
      properties: { tzid: zoneName },
      geometry: geomToGeoJson(finalZones[zoneName])
    }
    const stringified = JSON.stringify(feature)
    regularWriter.add(stringified)
    oceanWriter.add(stringified)
  })
  oceanZoneBoundaries.forEach(boundary => {
    var feature = {
      type: 'Feature',
      properties: { tzid: boundary.tzid },
      geometry: boundary.geom
    }
    oceanWriter.add(JSON.stringify(feature))
  })
  asynclib.parallel([
    cb => regularWriter.end(cb),
    cb => oceanWriter.end(cb)
  ], callback)
}

function combineAndWriteOSMZones(callback) {
  const osmZoneWriter = new FeatureWriterStream(workingDir + '/combined-osm-zones.json')
  Object.keys(zoneCfg).forEach(tzId => {
    const tzBoundayName = `${tzId.replaceAll('/', '-')}-tz`
    const boundaryFilename = downloadsDir + '/' + tzBoundayName + '.json'
    const feature = {
      type: 'Feature',
      properties: { tzid: tzId },
      geometry: require(boundaryFilename)
    }
    const stringified = JSON.stringify(feature)
    osmZoneWriter.add(stringified)
  })
  osmZoneWriter.end(callback)
}

var downloadLastRelease = function (cb) {
  // download latest release info
  https.get(
    {
      headers: { 'user-agent': 'timezone-boundary-builder' },
      host: 'api.github.com',
      path: '/repos/evansiroky/timezone-boundary-builder/releases/latest'
    },
    function (res) {
      var data = ''
      res.on('data', function (chunk) {
        data += chunk
      })
      res.on('end', function () {
        data = JSON.parse(data)
        // determine last release version name and download link
        const lastReleaseName = data.name
        lastReleaseJSONfile = `${workingDir}/${lastReleaseName}.json`
        let lastReleaseDownloadUrl
        for (var i = 0; i < data.assets.length; i++) {
          if (data.assets[i].browser_download_url.indexOf('timezones.geojson') > -1) {
            lastReleaseDownloadUrl = data.assets[i].browser_download_url
          }
        }
        if (!lastReleaseDownloadUrl) {
          return cb(new Error('geojson not found'))
        }

        // check for file that got downloaded
        fs.stat(lastReleaseJSONfile, function (err) {
          if (!err) {
            // file found, skip download steps
            return cb()
          }
          // file not found, download
          console.log(`Downloading latest release to ${lastReleaseJSONfile}.zip`)
          https.get({
            headers: { 'user-agent': 'timezone-boundary-builder' },
            host: 'github.com',
            path: lastReleaseDownloadUrl.replace('https://github.com', '')
          }, function (response) {
            var file = fs.createWriteStream(`${lastReleaseJSONfile}.zip`)
            response.pipe(file)
            file.on('finish', function () {
              file.close((err) => {
                if (err) return cb(err)
                // unzip file
                console.log(`unzipping latest release from ${lastReleaseJSONfile}.zip`)
                exec(
                  `unzip -o ${lastReleaseJSONfile} -d ${workingDir}`,
                  err => {
                    if (err) { return cb(err) }

                    const srcFile = path.join(workingDir, 'combined.json')
                    console.log(`unzipped file: ${srcFile}`)

                    const destFile = lastReleaseJSONfile
                    console.log(`Renaming ${srcFile} to ${destFile}`)
                    fs.rename(srcFile, destFile, cb)
                  }
                )
              })
            })
          }).on('error', cb)
        })
      })
    }
  )
}

function mergeZonesForCutoffYears (cb) {

}

var analyzeChangesFromLastRelease = function (cb) {
  // load last release data into memory
  console.log('loading previous release into memory')
  const lastReleaseData = require(lastReleaseJSONfile)

  // load each feature's geojson into JSTS format and then organized by tzid
  const lastReleaseZones = {}
  lastReleaseData.features.forEach(
    feature => {
      lastReleaseZones[feature.properties.tzid] = feature
    }
  )

  // generate set of keys from last release and current
  const zoneNames = new Set()
  Object.keys(finalZones).forEach(zoneName => zoneNames.add(zoneName))
  Object.keys(lastReleaseZones).forEach(zoneName => zoneNames.add(zoneName))

  // create diff for each zone
  const analysisProgress = new ProgressStats(
    'Analyzing diffs',
    zoneNames.size
  )
  const additionsWriter = new FeatureWriterStream(workingDir + '/additions.json')
  const removalsWriter = new FeatureWriterStream(workingDir + '/removals.json')
  zoneNames.forEach(zoneName => {
    analysisProgress.beginTask(zoneName, true)
    if (finalZones[zoneName] && lastReleaseZones[zoneName]) {
      // some zones take forever to diff unless they are buffered, so buffer by
      // just a small amount
      const lastReleaseGeom = geoJsonToGeom(
        lastReleaseZones[zoneName].geometry
      ).buffer(bufferDistance)
      const curDataGeom = finalZones[zoneName].buffer(bufferDistance)

      // don't diff equal geometries
      if (curDataGeom.equals(lastReleaseGeom)) return

      // diff current - last = additions
      const addition = debugGeo(
        'diff',
        curDataGeom,
        lastReleaseGeom,
        false,
        true
      )
      if (addition.getArea() > 0.0001) {
        additionsWriter.add(JSON.stringify({
          type: 'Feature',
          properties: { tzid: zoneName },
          geometry: geomToGeoJson(addition)
        }))
      }

      // diff last - current = removals
      const removal = debugGeo(
        'diff',
        lastReleaseGeom,
        curDataGeom,
        false,
        true
      )
      if (removal.getArea() > 0.0001) {
        removalsWriter.add(JSON.stringify({
          type: 'Feature',
          properties: { tzid: zoneName },
          geometry: geomToGeoJson(removal)
        }))
      }
    } else if (finalZones[zoneName]) {
      additionsWriter.add(JSON.stringify({
        type: 'Feature',
        properties: { tzid: zoneName },
        geometry: geomToGeoJson(finalZones[zoneName])
      }))
    } else {
      removalsWriter.add(JSON.stringify(lastReleaseZones[zoneName]))
    }
  })

  // write files
  asynclib.parallel([
    wcb => additionsWriter.end(wcb),
    wcb => removalsWriter.end(wcb)
  ], cb)
}

const autoScript = {
  makeDownloadsDir: function (cb) {
    overallProgress.beginTask(`Creating downloads dir (${downloadsDir})`)
    safeMkdir(downloadsDir, cb)
  },
  makeWorkingDir: function (cb) {
    overallProgress.beginTask(`Creating working dir (${workingDir})`)
    safeMkdir(workingDir, cb)
  },
  makeDistDir: function (cb) {
    overallProgress.beginTask(`Creating dist dir (${distDir})`)
    safeMkdir(distDir, cb)
  },
  getOsmBoundaries: ['makeDownloadsDir', function (results, cb) {
    overallProgress.beginTask('Downloading OSM boundaries')
    asynclib.eachSeries(Object.keys(osmBoundarySources), downloadOsmBoundary, cb)
  }],
  getOsmTzBoundaries: ['getOsmBoundaries', (results, cb) => {
    if (argv.skip_analyze_osm_tz_diffs) {
      overallProgress.beginTask('WARNING: Skipping download of all OSM timezone relations for analysis!')
      cb()
    } else {
      overallProgress.beginTask('Downloading OSM TZ boundaries')
      asynclib.eachSeries(Object.keys(zoneCfg), downloadOsmTimezoneBoundary, cb)
    }
  }],
  downloadLastRelease: ['makeWorkingDir', function (results, cb) {
    if (argv.skip_analyze_diffs) {
      overallProgress.beginTask('WARNING: Skipping download of last release for analysis!')
      cb()
    } else {
      overallProgress.beginTask('Downloading last release for analysis')
      downloadLastRelease(cb)
    }
  }],
  createZones: ['makeWorkingDir', 'getOsmBoundaries', function (results, cb) {
    overallProgress.beginTask('Creating timezone boundaries')
    asynclib.each(Object.keys(zoneCfg), makeTimezoneBoundary, cb)
  }],
  validateZones: ['createZones', function (results, cb) {
    overallProgress.beginTask('Validating timezone boundaries')
    loadFinalZonesIntoMemory()
    if (argv.skip_validation) {
      console.warn('WARNING: Skipping validation!')
      cb()
    } else {
      cb(validateTimezoneBoundaries())
    }
  }],
  addOceans: ['validateZones', function (results, cb) {
    overallProgress.beginTask('Adding oceans')
    addOceans(cb)
  }],
  mergeZones: ['addOceans', function (results, cb) {
    overallProgress.beginTask('Merging zones')
    combineAndWriteZones(cb)
  }],
  mergeOSMZones: ['getOsmTzBoundaries', function (results, cb) {
    if (argv.skip_analyze_osm_tz_diffs) {
      overallProgress.beginTask('WARNING: Skipping merging of all OSM timezone relations for analysis!')
      cb()
    } else {
      overallProgress.beginTask('Merging osm zones')
      combineAndWriteOSMZones(cb)
    }
  }],
  zipGeoJson: ['mergeZones', function (results, cb) {
    if (argv.skip_zip) {
      overallProgress.beginTask('Skipping zip')
      return cb()
    }
    overallProgress.beginTask('Zipping geojson')
    const zipFile = distDir + '/timezones.geojson.zip'
    const jsonFile = workingDir + '/combined.json'
    exec('zip -j ' + zipFile + ' ' + jsonFile, cb)
  }],
  zipGeoJsonWithOceans: ['mergeZones', function (results, cb) {
    if (argv.skip_zip) {
      overallProgress.beginTask('Skipping with oceans zip')
      return cb()
    }
    overallProgress.beginTask('Zipping geojson with oceans')
    const zipFile = distDir + '/timezones-with-oceans.geojson.zip'
    const jsonFile = workingDir + '/combined-with-oceans.json'
    exec('zip -j ' + zipFile + ' ' + jsonFile, cb)
  }],
  makeShapefile: ['mergeZones', function (results, cb) {
    if (argv.skip_shapefile) {
      overallProgress.beginTask('Skipping shapefile creation')
      return cb()
    }
    overallProgress.beginTask('Converting from geojson to shapefile')
    const shapeFileGlob = workingDir + '/combined-shapefile.*'
    rimraf.sync(shapeFileGlob)
    const shapeFile = workingDir + '/combined-shapefile.shp'
    const jsonFile = workingDir + '/combined.json'
    exec(
      'ogr2ogr -f "ESRI Shapefile" ' + shapeFile + ' ' + jsonFile,
      function (err, stdout, stderr) {
        if (err) { return cb(err) }
        const shapeFileZip = distDir + '/timezones.shapefile.zip'
        exec('zip -j ' + shapeFileZip + ' ' + shapeFileGlob, cb)
      }
    )
  }],
  makeOSMTimezoneShapefile: ['mergeOSMZones', function (results, cb) {
    if (argv.skip_analyze_osm_tz_diffs) {
      overallProgress.beginTask('Skipping OSM zone shapefile creation')
      return cb()
    }
    overallProgress.beginTask('Converting from geojson to shapefile')
    const shapeFileGlob = workingDir + '/combined-osm-zone-shapefile.*'
    rimraf.sync(shapeFileGlob)
    const shapeFile = workingDir + '/combined-osm-zone-shapefile.shp'
    const jsonFile = workingDir + '/combined-osm-zones.json'
    exec(
      'ogr2ogr -f "ESRI Shapefile" ' + shapeFile + ' ' + jsonFile,
      cb
    )
  }],
  makeShapefileWithOceans: ['mergeZones', function (results, cb) {
    if (argv.skip_shapefile) {
      overallProgress.beginTask('Skipping with oceans shapefile creation')
      return cb()
    }
    overallProgress.beginTask('Converting from geojson with oceans to shapefile')
    const shapeFileGlob = workingDir + '/combined-shapefile-with-oceans.*'
    rimraf.sync(shapeFileGlob)
    const shapeFile = workingDir + '/combined-shapefile-with-oceans.shp'
    const jsonFile = workingDir + '/combined-with-oceans.json'
    exec(
      'ogr2ogr -f "ESRI Shapefile" ' + shapeFile + ' ' + jsonFile,
      function (err, stdout, stderr) {
        if (err) { return cb(err) }
        const shapeFileZip = distDir + '/timezones-with-oceans.shapefile.zip'
        exec('zip -j ' + shapeFileZip + ' ' + shapeFileGlob, cb)
      }
    )
  }],
  makeListOfTimeZoneNames: function (cb) {
    overallProgress.beginTask('Writing timezone names to file')
    let zoneNames = Object.keys(zoneCfg)
    oceanZones.forEach(oceanZone => {
      zoneNames.push(oceanZone.tzid)
    })
    if (includedZones.length > 0) {
      zoneNames = zoneNames.filter(zoneName => includedZones.indexOf(zoneName) > -1)
    }
    if (excludedZones.length > 0) {
      zoneNames = zoneNames.filter(zoneName => excludedZones.indexOf(zoneName) === -1)
    }
    fs.writeFile(
      distDir + '/timezone-names.json',
      JSON.stringify(zoneNames),
      cb
    )
  },
  mergeZonesForCutoffYears: ['validateZones', function (results, cb) {
    mergeZonesForCutoffYears(cb)
  }],
  analyzeChangesFromLastRelease: ['downloadLastRelease', 'mergeZones', function (results, cb) {
    if (argv.skip_analyze_diffs) {
      overallProgress.beginTask('WARNING: Skipping analysis of changes from last release!')
      cb()
    } else {
      overallProgress.beginTask('Analyzing changes from last release')
      analyzeChangesFromLastRelease(cb)
    }
  }],
  cleanDownloadFolder: ['makeDistDir', 'getOsmBoundaries', 'makeOSMTimezoneShapefile', function (results, cb) {
    overallProgress.beginTask('cleanDownloadFolder')
    const downloadedFilenames = Object.keys(osmBoundarySources).map(name => `${name}.json`)
    fs.readdir(downloadsDir, (err, files) => {
      if (err) return cb(err)
      asynclib.each(
        files,
        (file, fileCb) => {
          if (downloadedFilenames.indexOf(file) === -1) {
            return fs.unlink(path.join(downloadsDir, file), fileCb)
          }
          fileCb()
        },
        cb
      )
    })
  }],
  zipInputData: ['cleanDownloadFolder', function (results, cb) {
    overallProgress.beginTask('Zipping up input data')
    exec('zip -j ' + distDir + '/input-data.zip ' + downloadsDir +
         '/* timezones.json osmBoundarySources.json expectedZoneOverlaps.json', cb)
  }]
}

const overallProgress = new ProgressStats('Overall', Object.keys(autoScript).length)

asynclib.auto(autoScript, function (err, results) {
  console.log('done')
  if (err) {
    console.log('error!', err)
  }
})<|MERGE_RESOLUTION|>--- conflicted
+++ resolved
@@ -296,11 +296,7 @@
   asynclib.auto({
     fetchFromOverpassIfNeeded: function (cb) {
       console.log('downloading from overpass')
-<<<<<<< HEAD
       fetchIfNeeded(filename, overpassDownloadCallback, cb, function () {
-=======
-      fetchIfNeeded(boundaryFilename, boundaryCallback, cb, function () {
->>>>>>> 32cc8693
         const overpassResponseHandler = function (err, data, overpassAttempt) {
           if (overpassAttempts[overpassAttempt]) {
             // Skip duplicate callback
